# the seldon istio ingress gateway
# cannot use kubernetes_manifest resource since it practically 
# doesn't support CRDs. Going with kubectl instead.
resource "kubectl_manifest" "gateway" {
  yaml_body = <<YAML
apiVersion: networking.istio.io/v1alpha3
kind: Gateway
metadata:
<<<<<<< HEAD
  name: ${var.istio_gateway_name}
  namespace: ${var.istio_ns}
=======
  name: seldon-gateway
  namespace: istio-system
>>>>>>> 6c07a03e
spec:
  selector:
    istio: ingressgateway # use istio default controller
  servers:
  - port:
      number: 80
      name: http
      protocol: HTTP
    hosts:
    - "*"
YAML    
  override_namespace = kubernetes_namespace.seldon-ns.metadata[0].name
  depends_on = [
    resource.kubernetes_namespace.seldon-ns
  ]
}<|MERGE_RESOLUTION|>--- conflicted
+++ resolved
@@ -6,13 +6,8 @@
 apiVersion: networking.istio.io/v1alpha3
 kind: Gateway
 metadata:
-<<<<<<< HEAD
   name: ${var.istio_gateway_name}
   namespace: ${var.istio_ns}
-=======
-  name: seldon-gateway
-  namespace: istio-system
->>>>>>> 6c07a03e
 spec:
   selector:
     istio: ingressgateway # use istio default controller
@@ -28,4 +23,4 @@
   depends_on = [
     resource.kubernetes_namespace.seldon-ns
   ]
-}+}
