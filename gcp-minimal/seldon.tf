# using the seldon module for creating a 
# seldon + istio deployment
module "seldon" {
  source = "./seldon"

  # run only after the eks cluster is set up
  depends_on = [module.gke]

  # details about the seldon deployment
  seldon_name      = local.seldon.name
  seldon_namespace = local.seldon.namespace

  # details about the cluster
  cluster_endpoint       = "https://${module.gke.endpoint}"
<<<<<<< HEAD
  cluster_ca_certificate = base64decode(module.gke.ca_certificate)
  cluster_token          = data.google_client_config.default.access_token
=======
  cluster_ca_certificate = data.google_client_config.default.access_token
  cluster_token          = base64decode(module.gke.ca_certificate)
>>>>>>> f011b34b
}

resource "kubernetes_namespace" "seldon-workloads" {
  metadata {
    name = "zenml-seldon-workloads"
  }
}<|MERGE_RESOLUTION|>--- conflicted
+++ resolved
@@ -12,13 +12,8 @@
 
   # details about the cluster
   cluster_endpoint       = "https://${module.gke.endpoint}"
-<<<<<<< HEAD
-  cluster_ca_certificate = base64decode(module.gke.ca_certificate)
-  cluster_token          = data.google_client_config.default.access_token
-=======
   cluster_ca_certificate = data.google_client_config.default.access_token
   cluster_token          = base64decode(module.gke.ca_certificate)
->>>>>>> f011b34b
 }
 
 resource "kubernetes_namespace" "seldon-workloads" {
