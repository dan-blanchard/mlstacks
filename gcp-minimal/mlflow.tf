# using the mlflow module to create an mlflow deployment
module "mlflow" {
  source = "./mlflow-module"

  # run only after the eks cluster is set up
  depends_on = [module.gke]

  # details about the mlflow deployment
<<<<<<< HEAD
  htpasswd            = "${var.mlflow-username}:$apr1${"$"}${htpasswd_password.hash.apr1}"
=======
  htpasswd            = "${var.mlflow-username}:${htpasswd_password.hash.apr1}"
>>>>>>> 1106d045
  artifact_GCS        = local.mlflow.artifact_GCS
  artifact_GCS_Bucket = local.mlflow.artifact_GCS_Bucket == "" ? google_storage_bucket.artifact-store.name : local.mlflow.artifact_GCS_Bucket
}

resource "htpasswd_password" "hash" {
  password = var.mlflow-password
}<|MERGE_RESOLUTION|>--- conflicted
+++ resolved
@@ -6,11 +6,7 @@
   depends_on = [module.gke]
 
   # details about the mlflow deployment
-<<<<<<< HEAD
-  htpasswd            = "${var.mlflow-username}:$apr1${"$"}${htpasswd_password.hash.apr1}"
-=======
   htpasswd            = "${var.mlflow-username}:${htpasswd_password.hash.apr1}"
->>>>>>> 1106d045
   artifact_GCS        = local.mlflow.artifact_GCS
   artifact_GCS_Bucket = local.mlflow.artifact_GCS_Bucket == "" ? google_storage_bucket.artifact-store.name : local.mlflow.artifact_GCS_Bucket
 }
