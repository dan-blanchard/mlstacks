#  Copyright (c) ZenML GmbH 2023. All Rights Reserved.
#  Licensed under the Apache License, Version 2.0 (the "License");
#  you may not use this file except in compliance with the License.
#  You may obtain a copy of the License at:
#
#       http://www.apache.org/licenses/LICENSE-2.0
#
#  Unless required by applicable law or agreed to in writing, software
#  distributed under the License is distributed on an "AS IS" BASIS,
#  WITHOUT WARRANTIES OR CONDITIONS OF ANY KIND, either express
#  or implied. See the License for the specific language governing
#  permissions and limitations under the License.
"""Component model."""

from typing import Any, Dict, Optional

from pydantic import field_validator, BaseModel

from mlstacks.constants import (
    INVALID_COMPONENT_FLAVOR_ERROR_MESSAGE,
    INVALID_COMPONENT_TYPE_ERROR_MESSAGE,
    INVALID_NAME_ERROR_MESSAGE,
)
from mlstacks.enums import (
    ComponentFlavorEnum,
    ComponentSpecVersionEnum,
    ComponentTypeEnum,
    ProviderEnum,
    SpecTypeEnum,
)
from mlstacks.utils.model_utils import (
    is_valid_component_flavor,
    is_valid_component_type,
    is_valid_name,
)


class ComponentMetadata(BaseModel):
    """Component metadata model.

    Attributes:
        config: The configuration for the component.
        environment_variables: The environment variables for the component.
    """

    config: Optional[Dict[str, str]] = None
    environment_variables: Optional[Dict[str, str]] = None


class Component(BaseModel):
    """Component model.

    Attributes:
        spec_version: The version of the component spec.
        spec_type: The type of the component spec.
        name: The name of the component.
        component_type: The type of the component.
        provider: The provider of the component.
        metadata: The metadata of the component.
    """

    spec_version: ComponentSpecVersionEnum = ComponentSpecVersionEnum.ONE
    spec_type: SpecTypeEnum = SpecTypeEnum.COMPONENT
    name: str
    provider: ProviderEnum
    component_type: ComponentTypeEnum
    component_flavor: ComponentFlavorEnum
    metadata: Optional[ComponentMetadata] = None

<<<<<<< HEAD
    @field_validator("name")
    @classmethod
    def validate_name(cls, name: str) -> str:  # noqa: N805
=======
    @validator("name")
    def validate_name(cls, name: str) -> str:  # noqa
>>>>>>> cc159531
        """Validate the name.

        Name must start with an alphanumeric character and can only contain
        alphanumeric characters, underscores, and hyphens thereafter.

        Args:
            name: The name.

        Returns:
            The validated name.

        Raises:
            ValueError: If the name is invalid.
        """
        # Regular expression to ensure the first character is alphanumeric
        # and subsequent characters are alphanumeric, underscore, or hyphen
        if not is_valid_name(name):
            raise ValueError(INVALID_NAME_ERROR_MESSAGE)
        return name

    @validator("component_type")
    def validate_component_type(
        cls,  # noqa
        component_type: str,
        values: Dict[str, Any],
    ) -> str:
        """Validate the component type.

        Artifact Store, Container Registry, Experiment Tracker, Orchestrator,
        MLOps Platform, and Model Deployer may be used with aws, gcp, and k3d
        providers. Step Operator may only be used with aws and gcp.

        Args:
            component_type: The component type.
            values: The previously validated component specs.

        Returns:
            The validated component type.

        Raises:
            ValueError: If the component type is invalid.
        """
        if not is_valid_component_type(component_type, values["provider"]):
            raise ValueError(INVALID_COMPONENT_TYPE_ERROR_MESSAGE)
        return component_type

    @validator("component_flavor")
    def validate_component_flavor(
        cls,  # noqa
        component_flavor: str,
        values: Dict[str, Any],
    ) -> str:
        """Validate the component flavor.

        Only certain flavors are allowed for a given provider-component
        type combination. For more information, consult the tables for
        your specified provider at the MLStacks documentation:
        https://mlstacks.zenml.io/stacks/stack-specification.

        Args:
            component_flavor: The component flavor.
            values: The previously validated component specs.

        Returns:
            The validated component flavor.

        Raises:
            ValueError: If the component flavor is invalid.
        """
        if not is_valid_component_flavor(component_flavor, values):
            raise ValueError(INVALID_COMPONENT_FLAVOR_ERROR_MESSAGE)
        return component_flavor<|MERGE_RESOLUTION|>--- conflicted
+++ resolved
@@ -12,9 +12,9 @@
 #  permissions and limitations under the License.
 """Component model."""
 
-from typing import Any, Dict, Optional
+from typing import Dict, Optional
 
-from pydantic import field_validator, BaseModel
+from pydantic import BaseModel, field_validator
 
 from mlstacks.constants import (
     INVALID_COMPONENT_FLAVOR_ERROR_MESSAGE,
@@ -67,14 +67,9 @@
     component_flavor: ComponentFlavorEnum
     metadata: Optional[ComponentMetadata] = None
 
-<<<<<<< HEAD
     @field_validator("name")
     @classmethod
     def validate_name(cls, name: str) -> str:  # noqa: N805
-=======
-    @validator("name")
-    def validate_name(cls, name: str) -> str:  # noqa
->>>>>>> cc159531
         """Validate the name.
 
         Name must start with an alphanumeric character and can only contain
@@ -95,12 +90,8 @@
             raise ValueError(INVALID_NAME_ERROR_MESSAGE)
         return name
 
-    @validator("component_type")
-    def validate_component_type(
-        cls,  # noqa
-        component_type: str,
-        values: Dict[str, Any],
-    ) -> str:
+    @field_validator("component_type", mode="after")
+    def validate_component_type(self, component_type: str) -> str:
         """Validate the component type.
 
         Artifact Store, Container Registry, Experiment Tracker, Orchestrator,
@@ -109,7 +100,6 @@
 
         Args:
             component_type: The component type.
-            values: The previously validated component specs.
 
         Returns:
             The validated component type.
@@ -117,16 +107,12 @@
         Raises:
             ValueError: If the component type is invalid.
         """
-        if not is_valid_component_type(component_type, values["provider"]):
+        if not is_valid_component_type(component_type, self.provider):
             raise ValueError(INVALID_COMPONENT_TYPE_ERROR_MESSAGE)
         return component_type
 
-    @validator("component_flavor")
-    def validate_component_flavor(
-        cls,  # noqa
-        component_flavor: str,
-        values: Dict[str, Any],
-    ) -> str:
+    @field_validator("component_flavor", mode="after")
+    def validate_component_flavor(self, component_flavor: str) -> str:
         """Validate the component flavor.
 
         Only certain flavors are allowed for a given provider-component
@@ -136,7 +122,6 @@
 
         Args:
             component_flavor: The component flavor.
-            values: The previously validated component specs.
 
         Returns:
             The validated component flavor.
@@ -144,6 +129,6 @@
         Raises:
             ValueError: If the component flavor is invalid.
         """
-        if not is_valid_component_flavor(component_flavor, values):
+        if not is_valid_component_flavor(component_flavor, dict(self)):
             raise ValueError(INVALID_COMPONENT_FLAVOR_ERROR_MESSAGE)
         return component_flavor