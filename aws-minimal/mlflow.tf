--- conflicted
+++ resolved
@@ -6,11 +6,7 @@
   depends_on = [module.eks]
 
   # details about the mlflow deployment
-<<<<<<< HEAD
-  htpasswd               = "${var.mlflow-username}:$apr1${"$"}${htpasswd_password.hash.apr1}"
-=======
   htpasswd               = "${var.mlflow-username}:${htpasswd_password.hash.apr1}"
->>>>>>> 1106d045
   artifact_S3            = local.mlflow.artifact_S3
   artifact_S3_Bucket     = local.mlflow.artifact_S3_Bucket == "" ? aws_s3_bucket.zenml-artifact-store.bucket : local.mlflow.artifact_S3_Bucket
   artifact_S3_Access_Key = var.mlflow-artifact-S3-access-key
